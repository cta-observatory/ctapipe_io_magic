"""
# Event source for MAGIC calibrated data files.
# Requires uproot package (https://github.com/scikit-hep/uproot).
"""

import os
import re
import scipy
import scipy.interpolate
import uproot
import logging
import numpy as np
from pathlib import Path
from decimal import Decimal
from astropy import units as u
from astropy.time import Time
from astropy.coordinates import Angle
from pkg_resources import resource_filename

from ctapipe.io import EventSource, DataLevel
from ctapipe.core import Container, Field, Provenance
from ctapipe.core.traits import Bool
from ctapipe.coordinates import CameraFrame

from ctapipe.containers import (
    EventType,
    ArrayEventContainer,
    SimulationConfigContainer,
    SimulatedEventContainer,
)

from ctapipe.instrument import (
    TelescopeDescription,
    SubarrayDescription,
    OpticsDescription,
    CameraDescription,
    CameraGeometry,
    CameraReadout,
)

from .mars_datalevels import MARSDataLevel
from .version import __version__

from .constants import (
    MC_STEREO_TRIGGER_PATTERN,
    PEDESTAL_TRIGGER_PATTERN,
    DATA_STEREO_TRIGGER_PATTERN,
)

__all__ = ['MAGICEventSource', 'MARSDataLevel', '__version__']

logger = logging.getLogger(__name__)

degrees_per_hour = 15.0
seconds_per_hour = 3600.

msec2sec = 1e-3
nsec2sec = 1e-9

mc_data_type = 256

MAGIC_TO_CTA_EVENT_TYPE = {
    MC_STEREO_TRIGGER_PATTERN: EventType.SUBARRAY,
    DATA_STEREO_TRIGGER_PATTERN: EventType.SUBARRAY,
    PEDESTAL_TRIGGER_PATTERN: EventType.SKY_PEDESTAL,
}

OPTICS = OpticsDescription(
    'MAGIC',
    num_mirrors=1,
    equivalent_focal_length=u.Quantity(16.97, u.m),
    mirror_area=u.Quantity(239.0, u.m**2),
    num_mirror_tiles=964,
)


def load_camera_geometry():
    ''' Load camera geometry from bundled resources of this repo '''
    f = resource_filename(
        'ctapipe_io_magic', 'resources/MAGICCam.camgeom.fits.gz'
    )
    Provenance().add_input_file(f, role="CameraGeometry")
    return CameraGeometry.from_table(f)


class MissingDriveReportError(Exception):
    """
    Exception raised when a subrun does not have drive reports.
    """

    def __init__(self, message):
        self.message = message


class MAGICEventSource(EventSource):
    """
    EventSource for MAGIC calibrated data.
    This class operates with the MAGIC data subrun-wise for calibrated data.

    Attributes
    ----------
    current_run : MarsCalibratedRun
        Object containing the info needed to fill the ctapipe Containers
    datalevel : DataLevel
        Data level according to the definition in ctapipe
    file_ : uproot.ReadOnlyFile
        A ROOT file opened with uproot
    is_mc : bool
        Flag indicating real or simulated data
    mars_datalevel : int
        Data level according to MARS convention
    metadata : dict
        Dictionary containing metadata
    run_numbers : int
        Run number of the file
    simulation_config : SimulationConfigContainer
        Container filled with the information about the simulation
    telescope : int
        The number of the telescope
    generate_pedestals : bool
        Flag indicating if pedestal events should be returned by the generator
    """

    process_run = Bool(
        default_value=True,
        help='Read all subruns from a given run.'
    ).tag(config=True)

    generate_pedestals = Bool(
           default_value=False,
           help='Extract pedestal events instead of cosmic events.'
    ).tag(config=True)

    def __init__(self, input_url=None, config=None, parent=None, **kwargs):
        """
        Constructor

        Parameters
        ----------
        config: traitlets.loader.Config
            Configuration specified by config file or cmdline arguments.
            Used to set traitlet values.
            Set to None if no configuration to pass.
        parent : ctapipe.core.Tool
            Tool executable that is calling this component.
            Passes the correct logger to the component.
            Set to None if no Tool to pass.
        kwargs: dict
            Additional parameters to be passed.
            NOTE: The file mask of the data to read can be passed with
            the 'input_url' parameter.
        """

        super().__init__(
            input_url=input_url,
            config=config,
            parent=parent,
            **kwargs
        )

        path, name = os.path.split(os.path.abspath(self.input_url))
        info_tuple = self.get_run_info_from_name(name)
        run = info_tuple[0]
        telescope = info_tuple[2]

        regex = rf"\d{{8}}_M{telescope}_0{run}\.\d{{3}}_Y_.*\.root"
        regex_mc = rf"GA_M{telescope}_\w+_{run}_Y_.*\.root"

        reg_comp = re.compile(regex)
        reg_comp_mc = re.compile(regex_mc)

        ls = Path(path).iterdir()
        self.file_list_drive = []

        for file_path in ls:
            if reg_comp.match(file_path.name) is not None or reg_comp_mc.match(file_path.name) is not None:
                self.file_list_drive.append(file_path)

        self.file_list_drive.sort()

        if self.process_run:
            self.file_list = self.file_list_drive
        else:
            self.file_list = [self.input_url]

        # Retrieving the list of run numbers corresponding to the data files
        self.files_ = [uproot.open(rootf) for rootf in self.file_list]
        run_info = self.parse_run_info()

        self.run_numbers = run_info[0]
        self.is_mc = run_info[1][0]
        self.telescope = run_info[2][0]
        self.mars_datalevel = run_info[3][0]

        self.metadata = self.parse_metadata_info()

        # Retrieving the data level (so far HARDCODED Sorcerer)
        self.datalevel = DataLevel.DL0

        if self.is_simulation:
            self.simulation_config = self.parse_simulation_header()

        if not self.is_simulation:
            self.is_stereo, self.is_sumt = self.parse_data_info()

        # # Setting up the current run with the first run present in the data
        # self.current_run = self._set_active_run(run_number=0)
        self.current_run = None

        self._subarray_info = self.prepare_subarray_info()

        if not self.is_simulation:
            self.drive_information = self.prepare_drive_information()

    def __exit__(self, exc_type, exc_val, exc_tb):
        """
        Releases resources (e.g. open files).

        Parameters
        ----------
        exc_type : Exception
            Class of the exception
        exc_val : BaseException
            Type of the exception
        exc_tb : TracebackType
            The traceback
        """

        self.close()

    def close(self):
        """
        Closes open ROOT file.
        """

        for rootf in self.files_:
            rootf.close()

    @staticmethod
    def is_compatible(file_path):
        """
        This method checks if the specified file mask corresponds
        to MAGIC data files. The result will be True only if all
        the files are of ROOT format and contain an 'Events' tree.

        Parameters
        ----------
        file_path: str
            Path to file

        Returns
        -------
        bool:
            True if the masked files are MAGIC data runs, False otherwise.
        """

        is_magic_root_file = True

        try:
            with uproot.open(file_path) as input_data:
                mandatory_trees = ['Events', 'RunHeaders', 'RunTails']
                trees_in_file = [tree in input_data for tree in mandatory_trees]
                if not all(trees_in_file):
                    is_magic_root_file = False
        except ValueError:
            # uproot raises ValueError if the file is not a ROOT file
            is_magic_root_file = False

        return is_magic_root_file

    @staticmethod
    def get_run_info_from_name(file_name):
        """
        This internal method extracts the run number and
        type (data/MC) from the specified file name.

        Parameters
        ----------
        file_name : str
            A file name to process.

        Returns
        -------
        run_number: int
            The run number of the file.
        is_mc: Bool
            Flag to tag MC files
        telescope: int
            Number of the telescope
        datalevel: MARSDataLevel
            Data level according to MARS

        Raises
        ------
        IndexError
            Description
        """

        file_name = str(file_name)
        mask_data_calibrated = r"\d{8}_M(\d+)_(\d+)\.\d+_Y_.*"
        mask_data_star = r"\d{8}_M(\d+)_(\d+)\.\d+_I_.*"
        mask_data_superstar = r"\d{8}_(\d+)_S_.*"
        mask_data_melibea = r"\d{8}_(\d+)_Q_.*"
        mask_mc_calibrated = r"GA_M(\d)_za\d+to\d+_\d_(\d+)_Y_.*"
        mask_mc_star = r"GA_M(\d)_za\d+to\d+_\d_(\d+)_I_.*"
        mask_mc_superstar = r"GA_za\d+to\d+_\d_S_.*"
        mask_mc_melibea = r"GA_za\d+to\d+_\d_Q_.*"
        if re.match(mask_data_calibrated, file_name) is not None:
            parsed_info = re.match(mask_data_calibrated, file_name)
            telescope = int(parsed_info.group(1))
            run_number = int(parsed_info.group(2))
            datalevel = MARSDataLevel.CALIBRATED
            is_mc = False
        elif re.match(mask_data_star, file_name) is not None:
            parsed_info = re.match(mask_data_star, file_name)
            telescope = int(parsed_info.group(1))
            run_number = int(parsed_info.group(2))
            datalevel = MARSDataLevel.STAR
            is_mc = False
        elif re.match(mask_data_superstar, file_name) is not None:
            parsed_info = re.match(mask_data_superstar, file_name)
            telescope = None
            run_number = int(parsed_info.grou(1))
            datalevel = MARSDataLevel.SUPERSTAR
            is_mc = False
        elif re.match(mask_data_melibea, file_name) is not None:
            parsed_info = re.match(mask_data_melibea, file_name)
            telescope = None
            run_number = int(parsed_info.grou(1))
            datalevel = MARSDataLevel.MELIBEA
            is_mc = False
        elif re.match(mask_mc_calibrated, file_name) is not None:
            parsed_info = re.match(mask_mc_calibrated, file_name)
            telescope = int(parsed_info.group(1))
            run_number = int(parsed_info.group(2))
            datalevel = MARSDataLevel.CALIBRATED
            is_mc = True
        elif re.match(mask_mc_star, file_name) is not None:
            parsed_info = re.match(mask_mc_star, file_name)
            telescope = int(parsed_info.group(1))
            run_number = int(parsed_info.group(2))
            datalevel = MARSDataLevel.STAR
            is_mc = True
        elif re.match(mask_mc_superstar, file_name) is not None:
            parsed_info = re.match(mask_mc_superstar, file_name)
            telescope = None
            run_number = None
            datalevel = MARSDataLevel.SUPERSTAR
            is_mc = True
        elif re.match(mask_mc_melibea, file_name) is not None:
            parsed_info = re.match(mask_mc_melibea, file_name)
            telescope = None
            run_number = None
            datalevel = MARSDataLevel.MELIBEA
            is_mc = True
        else:
            raise IndexError(
                'Can not identify the run number and type (data/MC) of the file'
                '{:s}'.format(file_name))

        return run_number, is_mc, telescope, datalevel

    def parse_run_info(self):
        """
        Parses run info from the TTrees in the ROOT file

        Returns
        -------
        run_number: int
            The run number of the file
        is_mc: Bool
            Flag to tag MC files
        telescope_number: int
            Number of the telescope
        datalevel: MARSDataLevel
            Data level according to MARS
        """

        runinfo_array_list = [
            'MRawRunHeader.fRunNumber',
            'MRawRunHeader.fRunType',
            'MRawRunHeader.fTelescopeNumber',
        ]

        run_numbers = []
        is_simulation = []
        telescope_numbers = []
        datalevels = []

        for rootf in self.files_:

            run_info = rootf['RunHeaders'].arrays(
                runinfo_array_list, library="np")
            run_number = int(run_info['MRawRunHeader.fRunNumber'][0])
            run_type = int(run_info['MRawRunHeader.fRunType'][0])
            telescope_number = int(run_info['MRawRunHeader.fTelescopeNumber'][0])

            # a note about run numbers:
            # mono data has run numbers starting with 1 or 2 (telescope dependent)
            # stereo data has run numbers starting with 5
            # if both telescopes are taking data with no L3,
            # also in this case run number starts with 5 (e.g. muon runs)

            # Here the data types (from MRawRunHeader.h)
            # std data = 0
            # pedestal = 1 (_P_)
            # calibration = 2 (_C_)
            # domino calibration = 3 (_L_)
            # linearity calibration = 4 (_N_)
            # point run = 7
            # monteCarlo = 256
            # none = 65535

            if run_type == mc_data_type:
                is_mc = True
            else:
                is_mc = False

            events_tree = rootf['Events']

            melibea_trees = ['MHadronness', 'MStereoParDisp', 'MEnergyEst']
            superstar_trees = ['MHillas_1', 'MHillas_2', 'MStereoPar']
            star_trees = ['MHillas']

            datalevel = MARSDataLevel.CALIBRATED
            events_keys = events_tree.keys()
            trees_in_file = [tree in events_keys for tree in melibea_trees]
            if all(trees_in_file):
                datalevel = MARSDataLevel.MELIBEA
            trees_in_file = [tree in events_keys for tree in superstar_trees]
            if all(trees_in_file):
                datalevel = MARSDataLevel.SUPERSTAR
            trees_in_file = [tree in events_keys for tree in star_trees]
            if all(trees_in_file):
                datalevel = MARSDataLevel.STAR

            run_numbers.append(run_number)
            is_simulation.append(is_mc)
            telescope_numbers.append(telescope_number)
            datalevels.append(datalevel)

        run_numbers = np.unique(run_numbers).tolist()
        is_simulation = np.unique(is_simulation).tolist()
        telescope_numbers = np.unique(telescope_numbers).tolist()
        datalevels = np.unique(datalevels).tolist()

        if len(is_simulation) > 1:
            raise ValueError(
                "Loaded files contain both real data and simulation runs. \
                 Please load only data OR Monte Carlos.")
        if len(telescope_numbers) > 1:
            raise ValueError(
                "Loaded files contain data from different telescopes. \
                 Please load data belonging to the same telescope.")
        if len(datalevels) > 1:
            raise ValueError(
                "Loaded files contain data at different datalevels. \
                 Please load data belonging to the same datalevel.")

        return run_numbers, is_simulation, telescope_numbers, datalevels

    def parse_data_info(self):
        """
        Check if data is stereo/mono and std trigger/SUMT

        Returns
        -------
        is_stereo: Bool
            True if stereo data, False if mono
        is_sumt: Bool
            True if SUMT data, False if std trigger
        """

        prescaler_mono_nosumt = [1, 1, 0, 1, 0, 0, 0, 0]
        prescaler_mono_sumt = [0, 1, 0, 1, 0, 1, 0, 0]
        prescaler_stereo = [0, 1, 0, 1, 0, 0, 0, 1]

        # L1_table_mono = "L1_4NN"
        # L1_table_stereo = "L1_3NN"

        L3_table_nosumt = "L3T_L1L1_100_SYNC"
        L3_table_sumt = "L3T_SUMSUM_100_SYNC"

        is_stereo = []
        is_sumt = []

        for rootf in self.files_:

            trigger_tree = rootf["Trigger"]
            L3T_tree = rootf["L3T"]

            # here we take the 2nd element (if possible) because sometimes
            # the first trigger report has still the old prescaler values from a previous run
            try:
                prescaler_array = trigger_tree["MTriggerPrescFact.fPrescFact"].array(library="np")
            except AssertionError:
                LOGGER.warning("No prescaler info found. Will assume standard stereo data.")
                stereo = True
                sumt = False
                return stereo, sumt

            prescaler_size = prescaler_array.size
            if prescaler_size > 1:
                prescaler = prescaler_array[1]
            else:
                prescaler = prescaler_array[0]

            if prescaler == prescaler_mono_nosumt or prescaler == prescaler_mono_sumt:
                stereo = False
            elif prescaler == prescaler_stereo:
                stereo = True
            else:
                stereo = True

            sumt = False
            if stereo:
                # here we take the 2nd element for the same reason as above
                # L3Table is empty for mono data i.e. taken with one telescope only
                # if both telescopes take data with no L3, L3Table is filled anyway
                L3Table_array = L3T_tree["MReportL3T.fTablename"].array(library="np")
                L3Table_size = L3Table_array.size
                if L3Table_size > 1:
                    L3Table = L3Table_array[1]
                else:
                    L3Table = L3Table_array[0]

                if L3Table == L3_table_sumt:
                    sumt = True
                elif L3Table == L3_table_nosumt:
                    sumt = False
                else:
                    sumt = False
            else:
                if prescaler == prescaler_mono_sumt:
                    sumt = True

            is_stereo.append(stereo)
            is_sumt.append(sumt)

        is_stereo = np.unique(is_stereo).tolist()
        is_sumt = np.unique(is_sumt).tolist()

        if len(is_stereo) > 1:
            raise ValueError(
                "Loaded files contain both stereo and mono data. \
                 Please load only stereo or mono.")

        if len(is_sumt) > 1:
            LOGGER.warning("Found data with both standard and Sum trigger. While this is \
                not an issue, check that this is what you really want to do.")

        return is_stereo, is_sumt

    def prepare_subarray_info(self):
        """
        Fill SubarrayDescription container

        Returns
        -------
        subarray: ctapipe.instrument.SubarrayDescription
            Container with telescope descriptions and positions information
        """

        # MAGIC telescope positions in m wrt. to the center of CTA simulations
        # MAGIC_TEL_POSITIONS = {
        #    1: [-27.24, -146.66, 50.00] * u.m,
        #    2: [-96.44, -96.77, 51.00] * u.m
        # }

        # MAGIC telescope positions in m wrt. to the center of MAGIC simulations, from
        # CORSIKA and reflector input card
        MAGIC_TEL_POSITIONS = {
            1: [31.80, -28.10, 0.00] * u.m,
            2: [-31.80, 28.10, 0.00] * u.m
        }

        # camera info from MAGICCam.camgeom.fits.gz file
        camera_geom = load_camera_geometry()

        pulse_shape_lo_gain = np.array([0., 1., 2., 1., 0.])
        pulse_shape_hi_gain = np.array([1., 2., 3., 2., 1.])
        pulse_shape = np.vstack((pulse_shape_lo_gain, pulse_shape_hi_gain))
        camera_readout = CameraReadout(
            camera_name='MAGICCam',
            sampling_rate=u.Quantity(1.64, u.GHz),
            reference_pulse_shape=pulse_shape,
            reference_pulse_sample_width=u.Quantity(0.5, u.ns)
        )

        camera = CameraDescription('MAGICCam', camera_geom, camera_readout)

        camera.geometry.frame = CameraFrame(focal_length=OPTICS.equivalent_focal_length)

        MAGIC_TEL_DESCRIPTION = TelescopeDescription(
            name='MAGIC', tel_type='MAGIC', optics=OPTICS, camera=camera
        )

        MAGIC_TEL_DESCRIPTIONS = {1: MAGIC_TEL_DESCRIPTION, 2: MAGIC_TEL_DESCRIPTION}

        subarray = SubarrayDescription(
            name='MAGIC',
            tel_positions=MAGIC_TEL_POSITIONS,
            tel_descriptions=MAGIC_TEL_DESCRIPTIONS
        )

        if self.allowed_tels:
            subarray = subarray.select_subarray(self.allowed_tels)

        return subarray

    @staticmethod
    def decode_version_number(version_encoded):
        """
        Decodes the version number from an integer

        Parameters
        ----------
        version_encoded : int
            Version number encoded as integer

        Returns
        -------
        version_decoded: str
            Version decoded as major.minor.patch
        """

        major_version = version_encoded >> 16
        minor_version = (version_encoded % 65536) >> 8
        patch_version = (version_encoded % 65536) % 256
        version_decoded = f'{major_version}.{minor_version}.{patch_version}'

        return version_decoded

    def parse_metadata_info(self):
        """
        Parse metadata information from ROOT file

        Returns
        -------
        metadata: dict
            Dictionary containing the metadata information:
            - run number
            - real or simulated data
            - telescope number
            - subrun number
            - source RA and DEC
            - source name (real data only)
            - observation mode (real data only)
            - MARS version
            - ROOT version
        """

        metadatainfo_array_list_runheaders = [
            'MRawRunHeader.fSubRunIndex',
            'MRawRunHeader.fSourceRA',
            'MRawRunHeader.fSourceDEC',
            'MRawRunHeader.fSourceName[80]',
            'MRawRunHeader.fObservationMode[60]',
        ]

        metadatainfo_array_list_runtails = [
            'MMarsVersion_sorcerer.fMARSVersionCode',
            'MMarsVersion_sorcerer.fROOTVersionCode',
        ]

        metadata = dict()
        metadata["file_list"] = self.file_list
        metadata['run_numbers'] = self.run_numbers
        metadata['is_simulation'] = self.is_simulation
        metadata['telescope'] = self.telescope
        metadata['subrun_number'] = []
        metadata['source_ra'] = []
        metadata['source_dec'] = []
        metadata['source_name'] = []
        metadata['observation_mode'] = []
        metadata['mars_version_sorcerer'] = []
        metadata['root_version_sorcerer'] = []

        for rootf in self.files_:

            meta_info_runh = rootf['RunHeaders'].arrays(
                    metadatainfo_array_list_runheaders, library="np"
            )

            metadata['subrun_number'].append(int(meta_info_runh['MRawRunHeader.fSubRunIndex'][0]))
            metadata['source_ra'].append(
                meta_info_runh['MRawRunHeader.fSourceRA'][0] / seconds_per_hour * degrees_per_hour * u.deg
            )
            metadata['source_dec'].append(
                meta_info_runh['MRawRunHeader.fSourceDEC'][0] / seconds_per_hour * u.deg
            )
            if not self.is_simulation:
                src_name_array = meta_info_runh['MRawRunHeader.fSourceName[80]'][0]
                metadata['source_name'].append("".join([chr(item) for item in src_name_array if item != 0]))
                obs_mode_array = meta_info_runh['MRawRunHeader.fObservationMode[60]'][0]
                metadata['observation_mode'].append("".join([chr(item) for item in obs_mode_array if item != 0]))

            meta_info_runt = rootf['RunTails'].arrays(
                metadatainfo_array_list_runtails,
                library="np"
            )

            mars_version_encoded = int(meta_info_runt['MMarsVersion_sorcerer.fMARSVersionCode'][0])
            root_version_encoded = int(meta_info_runt['MMarsVersion_sorcerer.fROOTVersionCode'][0])
            metadata['mars_version_sorcerer'].append(self.decode_version_number(mars_version_encoded))
            metadata['root_version_sorcerer'].append(self.decode_version_number(root_version_encoded))

        return metadata

    def parse_simulation_header(self):
        """
        Parse the simulation information from the RunHeaders tree.

        Returns
        -------
        simulation_config: ctapipe.containers.SimulationConfigContainer
            Container filled with simulation information
        """

        mc_header_branches = [
            'MMcCorsikaRunHeader.fCorsikaVersion',
            'MMcCorsikaRunHeader.fELowLim',
            'MMcCorsikaRunHeader.fEUppLim',
            'MMcCorsikaRunHeader.fSlopeSpec',
            'MMcCorsikaRunHeader.fHeightLev[10]',
            'MMcCorsikaRunHeader.fAtmosphericModel',
            'MMcRunHeader.fRandomPointingConeSemiAngle',
            'MMcRunHeader.fImpactMax',
            'MMcRunHeader.fNumSimulatedShowers',
            'MMcRunHeader.fShowerThetaMax',
            'MMcRunHeader.fShowerThetaMin',
            'MMcRunHeader.fShowerPhiMax',
            'MMcRunHeader.fShowerPhiMin',
            'MMcRunHeader.fCWaveUpper',
            'MMcRunHeader.fCWaveLower',
        ]

        # Magnetic field values at the MAGIC site (taken from CORSIKA input cards)
        # Reference system is the CORSIKA one, where x-axis points to magnetic north, i.e., B y-component is 0
        # mfield_dec is the magnetic declination i.e., angle between magnetic and geographic north,
        # negative if geographic north pointing westwards, positive if pointing eastwards
        # mfield_inc is the magnetic field inclination, i.e., angle between magnetic north and magnetic field

        mfield_x = u.Quantity(29.5, u.uT)
        mfield_z = u.Quantity(-23.0, u.uT)
        mfield_total = np.sqrt(mfield_x ** 2 + mfield_z ** 2)
        mfield_dec = u.Quantity(-7.0, u.deg)
        mfield_inc = np.arctan2(mfield_z, mfield_x)

        shower_prog_id = 1    # CORSIKA=1, ALTAI=2, KASCADE=3, MOCCA=4
        shower_reuse = 5      # every shower reused 5 times for standard MAGIC MC

        uproot_file = self.files_[0]

        sim_info = uproot_file['RunHeaders'].arrays(
            expressions=mc_header_branches,
            library='np'
        )

        # Assume standard ring wobble MC:
        if np.isclose(sim_info['MMcRunHeader.fRandomPointingConeSemiAngle'][0], 0.4):
            is_diffuse = False
            max_viewcone_radius = u.Quantity(0.4, u.deg)
            min_viewcone_radius = u.Quantity(0.4, u.deg)

        else:
            is_diffuse = True
            max_viewcone_radius = u.Quantity(sim_info['MMcRunHeader.fRandomPointingConeSemiAngle'][0], u.deg)
            min_viewcone_radius = u.Quantity(0, u.deg)

        # Conversion of Theta/Phi to Alt/Az coordinate
        # The Theta/Phi are defined in the spherical coordinate with the x-axis pointing to magnetic south:
        max_alt = u.Quantity(90 - sim_info['MMcRunHeader.fShowerThetaMin'][0], u.deg)
        min_alt = u.Quantity(90 - sim_info['MMcRunHeader.fShowerThetaMax'][0], u.deg)
        max_az = u.Quantity(sim_info['MMcRunHeader.fShowerPhiMax'][0] - 180, u.deg) - mfield_dec
        min_az = u.Quantity(sim_info['MMcRunHeader.fShowerPhiMin'][0] - 180, u.deg) - mfield_dec

        # Assume standard MAGIC MC
        min_scatter_range = u.Quantity(0, u.m)

        simulation_config = SimulationConfigContainer(
            corsika_version=sim_info['MMcCorsikaRunHeader.fCorsikaVersion'][0],
            energy_range_min=u.Quantity(sim_info['MMcCorsikaRunHeader.fELowLim'][0], u.GeV).to(u.TeV),
            energy_range_max=u.Quantity(sim_info['MMcCorsikaRunHeader.fEUppLim'][0], u.GeV).to(u.TeV),
            prod_site_B_total=mfield_total.to(u.uT),
            prod_site_B_declination=mfield_dec.to(u.rad),
            prod_site_B_inclination=mfield_inc.to(u.rad),
            prod_site_alt=u.Quantity(sim_info['MMcCorsikaRunHeader.fHeightLev[10]'][0][0], u.cm).to(u.m),
            spectral_index=sim_info['MMcCorsikaRunHeader.fSlopeSpec'][0],
            shower_prog_id=shower_prog_id,
            num_showers=sim_info['MMcRunHeader.fNumSimulatedShowers'][0],
            shower_reuse=shower_reuse,
            max_alt=max_alt.to(u.rad),
            min_alt=min_alt.to(u.rad),
            max_az=max_az.to(u.rad),
            min_az=min_az.to(u.rad),
            diffuse=is_diffuse,
            max_viewcone_radius=max_viewcone_radius,
            min_viewcone_radius=min_viewcone_radius,
            max_scatter_range=u.Quantity(sim_info['MMcRunHeader.fImpactMax'][0], u.cm).to(u.m),
            min_scatter_range=min_scatter_range,
            atmosphere=sim_info['MMcCorsikaRunHeader.fAtmosphericModel'][0],
            corsika_wlen_min=u.Quantity(sim_info['MMcRunHeader.fCWaveLower'][0], u.nm),
            corsika_wlen_max=u.Quantity(sim_info['MMcRunHeader.fCWaveUpper'][0], u.nm)
        )

        return simulation_config

    def prepare_drive_information(self):

        drive_leaves = {
            'mjd': 'MReportDrive.fMjd',
            'zd': 'MReportDrive.fCurrentZd',
            'az': 'MReportDrive.fCurrentAz',
            'ra': 'MReportDrive.fRa',
            'dec': 'MReportDrive.fDec',
        }

        # Getting the telescope drive info
        drive_data = {k: [] for k in drive_leaves.keys()}

        if self.process_run:
            rootfiles = self.files_
        else:
            rootfiles = [uproot.open(rootf) for rootf in self.file_list_drive]

        for rootf in rootfiles:
            drive = rootf["Drive"].arrays(drive_leaves.values(), library="np")

            n_reports = len(drive['MReportDrive.fMjd'])
            if n_reports == 0:
                raise MissingDriveReportError(f"File {rootf.file_path} does not have any drive report. " \
                                              "Check if it was merpped correctly.")
            elif n_reports < 3:
                LOGGER.warning(f"File {rootf.file_path} has only {n_reports} drive reports.")

            for key, leaf in drive_leaves.items():
                drive_data[key].append(drive[leaf])

        drive_data = {
            k: np.concatenate(v)
            for k, v in drive_data.items()
        }

        # convert unit as before (Better use astropy units!)
        drive_data['ra'] *= degrees_per_hour

        # get only drive reports with unique times, otherwise interpolation fails.
        _, unique_indices = np.unique(
            drive_data['mjd'],
            return_index=True
        )

        drive_data = {
            k: v[unique_indices]
            for k, v in drive_data.items()
        }

        return drive_data

<<<<<<< HEAD
=======
    def _set_active_run(self, uproot_file):
        """
        This internal method sets the run that will be used for data loading.

        Parameters
        ----------
        run_number: int
            The run number to use.

        Returns
        -------
        run: MarsRun
            The run to use
        """

        run = dict()
        run['read_events'] = 0
        run["run_number"] = self.obs_ids[0]
        if self.mars_datalevel == MARSDataLevel.CALIBRATED:
            run['data'] = MarsCalibratedRun(uproot_file, self.is_simulation)

        return run

    def _get_badrmspixel_mask(self, data):
        """
        Fetch the bad RMS pixel mask for a given event.

        Parameters
        ----------
        data: ArrayEventContainer
            The event data

        Returns
        -------
        badrmspixel_mask:
        """

        pedestal_level = 400
        pedestal_level_variance = 4.5

        tel_id = list(data.trigger.tel.keys())[0]

        event_time = data.trigger.tel[tel_id].time.unix
        pedestal_times = data.mon.tel[tel_id].pedestal.sample_time.unix

        if np.all(pedestal_times > event_time):
            index = 0
        else:
            index = np.where(pedestal_times <= event_time)[0][-1]

        badrmspixels_mask = []
        n_ped_types = len(data.mon.tel[tel_id].pedestal.charge_std)

        for i_ped_type in range(n_ped_types):

            charge_std = data.mon.tel[tel_id].pedestal.charge_std[i_ped_type][index]

            pix_step1 = np.logical_and(
                charge_std > 0,
                charge_std < 200
            )

            mean_step1 = charge_std[pix_step1].mean()

            if mean_step1 == 0:
                badrmspixels_mask.append(np.zeros(len(charge_std), np.bool))
                continue

            pix_step2 = np.logical_and(
                charge_std > 0.5 * mean_step1,
                charge_std < 1.5 * mean_step1
            )

            n_pixels = np.count_nonzero(pix_step2)
            mean_step2 = charge_std[pix_step2].mean()
            var_step2 = np.mean(charge_std[pix_step2] ** 2)

            if (n_pixels == 0) or (mean_step2 == 0):
                badrmspixels_mask.append(np.zeros(len(charge_std), np.bool))
                continue

            lolim_step1 = mean_step1 / pedestal_level
            uplim_step1 = mean_step1 * pedestal_level
            lolim_step2 = mean_step2 - pedestal_level_variance * np.sqrt(var_step2 - mean_step2 ** 2)
            uplim_step2 = mean_step2 + pedestal_level_variance * np.sqrt(var_step2 - mean_step2 ** 2)

            badrmspix_step1 = np.logical_or(
                charge_std < lolim_step1,
                charge_std > uplim_step1
            )

            badrmspix_step2 = np.logical_or(
                charge_std < lolim_step2,
                charge_std > uplim_step2
            )

            badrmspixels_mask.append(
                np.logical_or(badrmspix_step1, badrmspix_step2)
            )

        return badrmspixels_mask


>>>>>>> 3c727899
    @property
    def subarray(self):
        return self._subarray_info

    @property
    def is_simulation(self):
        return self.is_mc

    @property
    def datalevels(self):
        return (self.datalevel, )

    @property
    def obs_ids(self):
        # ToCheck: will this be compatible in the future, e.g. with merged MC files
        return self.run_numbers

    def _get_badrmspixel_mask(self, event):
        """
        Fetch the bad RMS pixel masks for a given event.

        Parameters
        ----------
        event: ctapipe.containers.ArrayEventContainer
            array event container

        Returns
        -------
        badrmspixels_mask: list
            masks for the bad RMS pixels:
            - first axis: fundamental
            - second axis: from extractor
            - third axis: from extractor rndm
        """

        pedestal_level = 400
        pedestal_level_variance = 4.5

        tel_id = self.telescope

        event_time = event.trigger.tel[tel_id].time.unix
        pedestal_times = event.mon.tel[tel_id].pedestal.sample_time.unix

        if np.all(pedestal_times > event_time):
            index = 0
        else:
            index = np.where(pedestal_times < event_time)[0][-1]

        badrmspixels_mask = []
        n_ped_types = len(event.mon.tel[tel_id].pedestal.charge_std)

        for i_ped_type in range(n_ped_types):

            charge_std = event.mon.tel[tel_id].pedestal.charge_std[i_ped_type][index]

            pix_step1 = np.logical_and(
                charge_std > 0,
                charge_std < 200
            )

            mean_step1 = charge_std[pix_step1].mean()

            if mean_step1 == 0:
                badrmspixels_mask.append(np.zeros(len(charge_std), np.bool))
                continue

            pix_step2 = np.logical_and(
                charge_std > 0.5 * mean_step1,
                charge_std < 1.5 * mean_step1
            )

            n_pixels = np.count_nonzero(pix_step2)
            mean_step2 = charge_std[pix_step2].mean()
            var_step2 = np.mean(charge_std[pix_step2] ** 2)

            if (n_pixels == 0) or (mean_step2 == 0):
                badrmspixels_mask.append(np.zeros(len(charge_std), np.bool))
                continue

            lolim_step1 = mean_step1 / pedestal_level
            uplim_step1 = mean_step1 * pedestal_level
            lolim_step2 = mean_step2 - pedestal_level_variance * np.sqrt(var_step2 - mean_step2 ** 2)
            uplim_step2 = mean_step2 + pedestal_level_variance * np.sqrt(var_step2 - mean_step2 ** 2)

            badrmspix_step1 = np.logical_or(
                charge_std < lolim_step1,
                charge_std > uplim_step1
            )

            badrmspix_step2 = np.logical_or(
                charge_std < lolim_step2,
                charge_std > uplim_step2
            )

            badrmspixels_mask.append(
                np.logical_or(badrmspix_step1, badrmspix_step2)
            )

        return badrmspixels_mask

    def _set_active_run(self, uproot_file):
        """
        This internal method sets the run that will be used for data loading.

        Parameters
        ----------
        uproot_file:
            The uproot file

        Returns
        -------
        run: MarsCalibratedRun
            The run to use
        """

        run = dict()
        run['input_file'] = os.path.abspath(uproot_file.file_path)

        if self.mars_datalevel == MARSDataLevel.CALIBRATED:
            run['data'] = MarsCalibratedRun(uproot_file)

        return run


    def _generator(self):
        """
        The default event generator.

        Returns
        -------
            self._event_generator
        """

        if self.mars_datalevel == MARSDataLevel.CALIBRATED:
            return self._event_generator()

    def _event_generator(self):
        """
        Event generator. Yields ArrayEventContainer instances,
        filled with the read event data.

        Returns
        -------
        event: ctapipe.containers.ArrayEventContainer
            filled event container
        """

        # Data container - is initialized once, and data is replaced after each yield
        event = ArrayEventContainer()

        event.meta['origin'] = 'MAGIC'
        event.meta['max_events'] = self.max_events

        event.index.obs_id = self.obs_ids[0]

        tel_id = self.telescope
        n_pixels = self.subarray.tel[tel_id].camera.geometry.n_pixels

        counter = 0

        # Read the input files subrun-wise
        for uproot_file in self.files_:

            event.meta['input_file'] = os.path.abspath(uproot_file.file_path)

            self.current_run = self._set_active_run(uproot_file)

            if self.generate_pedestals:
                event_data = self.current_run['data'].pedestal_events
                n_events = self.current_run['data'].n_pedestal_events

            else:
                event_data = self.current_run['data'].cosmic_events
                n_events = self.current_run['data'].n_cosmic_events

            if not self.is_simulation:

                monitoring_data = self.current_run['data'].monitoring_data

                # Set pedestal info:
                event.mon.tel[tel_id].pedestal.n_events = 500  # hardcoded number of pedestal events averaged over

<<<<<<< HEAD
                event.mon.tel[tel_id].pedestal.sample_time = Time(
                    monitoring_data['pedestal_sample_time'], format='unix', scale='utc'
                )

                event.mon.tel[tel_id].pedestal.charge_mean = [
                    monitoring_data['pedestal_fundamental']['mean'][:,:n_pixels],
                    monitoring_data['pedestal_from_extractor']['mean'][:,:n_pixels],
                    monitoring_data['pedestal_from_extractor_rndm']['mean'][:,:n_pixels],
                ]

                event.mon.tel[tel_id].pedestal.charge_std = [
                    monitoring_data['pedestal_fundamental']['rms'][:,:n_pixels],
                    monitoring_data['pedestal_from_extractor']['rms'][:,:n_pixels],
                    monitoring_data['pedestal_from_extractor_rndm']['rms'][:,:n_pixels],
                ]
=======
                pedestal_info.sample_time = Time(
                    monitoring_data[f'M{tel_id}']['PedestalUnix'], format='unix', scale='utc'
                )

                pedestal_info.n_events = 500  # hardcoded number of pedestal events averaged over

                pedestal_info.charge_mean = []
                pedestal_info.charge_mean.append(monitoring_data[f'M{tel_id}']['PedestalFundamental']['Mean'])
                pedestal_info.charge_mean.append(monitoring_data[f'M{tel_id}']['PedestalFromExtractor']['Mean'])
                pedestal_info.charge_mean.append(monitoring_data[f'M{tel_id}']['PedestalFromExtractorRndm']['Mean'])

                pedestal_info.charge_std = []
                pedestal_info.charge_std.append(monitoring_data[f'M{tel_id}']['PedestalFundamental']['Rms'])
                pedestal_info.charge_std.append(monitoring_data[f'M{tel_id}']['PedestalFromExtractor']['Rms'])
                pedestal_info.charge_std.append(monitoring_data[f'M{tel_id}']['PedestalFromExtractorRndm']['Rms'])

                time_range = Time(monitoring_data[f'M{tel_id}']['PedestalUnixRange'], format='unix', scale='utc')

                badpixel_info.sample_time_range = time_range
                badpixel_info.hardware_failing_pixels = monitoring_data[f'M{tel_id}']['BadpixelInfo']
>>>>>>> 3c727899

                # Set badpixel info
                event.mon.tel[tel_id].pixel_status.hardware_failing_pixels = monitoring_data['badpixel'][:n_pixels]

                # Interpolates drive information:
                drive_data = self.drive_information
                n_drive_reports = len(drive_data['mjd'])

                if self.generate_pedestals:
                    logger.warning(f'Interpolating pedestals events information from {n_drive_reports} drive reports.')
                else:
                    logger.warning(f'Interpolating cosmic events information from {n_drive_reports} drive reports.')

                first_drive_report_time = Time(drive_data['mjd'][0], scale='utc', format='mjd')
                last_drive_report_time = Time(drive_data['mjd'][-1], scale='utc', format='mjd')

                logger.warning(f'Drive reports available from {first_drive_report_time.iso} to {last_drive_report_time.iso}.')

                # Creating azimuth and zenith angles interpolators:
                drive_az_pointing_interpolator = scipy.interpolate.interp1d(
                    drive_data['mjd'], drive_data['az'], fill_value='extrapolate'
                )
                drive_zd_pointing_interpolator = scipy.interpolate.interp1d(
                    drive_data['mjd'], drive_data['zd'], fill_value='extrapolate'
                )

                # Creating RA and Dec interpolators:
                drive_ra_pointing_interpolator = scipy.interpolate.interp1d(
                    drive_data['mjd'], drive_data['ra'], fill_value='extrapolate'
                )
                drive_dec_pointing_interpolator = scipy.interpolate.interp1d(
                    drive_data['mjd'], drive_data['dec'], fill_value='extrapolate'
                )

                # Interpolating the drive pointing to the event timestamps:
                event_times = event_data['time'].mjd

                pointing_az = drive_az_pointing_interpolator(event_times)
                pointing_zd = drive_zd_pointing_interpolator(event_times)
                pointing_ra = drive_ra_pointing_interpolator(event_times)
                pointing_dec = drive_dec_pointing_interpolator(event_times)

                event_data['pointing_az'] = u.Quantity(pointing_az, u.deg)
                event_data['pointing_zd'] = u.Quantity(pointing_zd, u.deg)
                event_data['pointing_ra'] = u.Quantity(pointing_ra, u.deg)
                event_data['pointing_dec'] = u.Quantity(pointing_dec, u.deg)

            # Loop over the events
            for i_event in range(n_events):

                if self.max_events is not None:
                    if i_event > self.max_events:
                        break

                event.count = counter
                event.index.event_id = event_data['stereo_event_number'][i_event]

                event.trigger.event_type = MAGIC_TO_CTA_EVENT_TYPE.get(event_data['trigger_pattern'][i_event])
                event.trigger.tels_with_trigger = [tel_id, ]

                if not self.is_simulation:

<<<<<<< HEAD
                    event.trigger.time = event_data['time'][i_event]
                    event.trigger.tel[tel_id].time = event_data['time'][i_event]
=======
                    data.trigger.tel[tel_id] = TelescopeTriggerContainer(
                        time=Time(
                            event_data['unix'][event_i],
                            format='unix',
                            scale='utc'
                        )
                    )

                    if not generate_pedestals:
                        badrmspixels_mask = self._get_badrmspixel_mask(data)
                        data.mon.tel[tel_id].pixel_status.pedestal_failing_pixels = badrmspixels_mask

                # Event counter
                data.count = counter
                data.index.obs_id = obs_id
                data.index.event_id = event_id

                # Setting up the R0 container
                data.r0.tel.clear()
                data.r1.tel.clear()
                data.dl0.tel.clear()
                data.dl1.tel.clear()
                data.pointing.tel.clear()

                # Creating the telescope pointing container
                pointing = PointingContainer()
                pointing_tel = TelescopePointingContainer(
                    azimuth=np.deg2rad(event_data['pointing_az'][event_i]) * u.rad,
                    altitude=np.deg2rad(90 - event_data['pointing_zd'][event_i]) * u.rad,
                )
>>>>>>> 3c727899

                    badrmspixels_mask = self._get_badrmspixel_mask(event)
                    event.mon.tel[tel_id].pixel_status.pedestal_failing_pixels = badrmspixels_mask

                # Creating the telescope pointing container:
                event.pointing.array_azimuth = event_data['pointing_az'][i_event].to(u.rad)
                event.pointing.array_altitude = u.Quantity(np.pi/2, u.rad) - event_data['pointing_zd'][i_event].to(u.rad)
                event.pointing.array_ra = event_data['pointing_ra'][i_event].to(u.rad)
                event.pointing.array_dec = event_data['pointing_dec'][i_event].to(u.rad)

                event.pointing.tel[tel_id].azimuth = event_data['pointing_az'][i_event].to(u.rad)
                event.pointing.tel[tel_id].altitude = u.Quantity(np.pi/2, u.rad) - event_data['pointing_zd'][i_event].to(u.rad)

                # Adding event charge and peak positions per pixel:
                event.dl1.tel[tel_id].image = np.array(event_data['image'][i_event][:n_pixels], dtype=np.float32)
                event.dl1.tel[tel_id].peak_time = np.array(event_data['peak_time'][i_event][:n_pixels], dtype=np.float32)

                if self.is_simulation:

                    event.simulation = SimulatedEventContainer()

                    event.simulation.shower.energy = event_data['mc_energy'][i_event].to(u.TeV)
                    event.simulation.shower.shower_primary_id = 1 - event_data['mc_shower_primary_id'][i_event]
                    event.simulation.shower.h_first_int = event_data['mc_h_first_int'][i_event].to(u.m)

                    # Adding a 7 deg rotation between the orientation of corsika (x axis = magnetic north)
                    # and MARS (x axis = geographical north) frames
                    # magnetic north is 7 deg westward w.r.t. geographical north

                    mfield_dec = self.simulation_config['prod_site_B_declination']

                    event.simulation.shower.alt = u.Quantity(90, u.deg) - event_data['mc_theta'][i_event].to(u.deg)
                    event.simulation.shower.az = u.Quantity(180, u.deg) - event_data['mc_phi'][i_event].to(u.deg) + mfield_dec

                    event.simulation.shower.core_x = event_data['mc_core_x'][i_event].to(u.m) * np.cos(mfield_dec) \
                                                     + event_data['mc_core_y'][i_event].to(u.m) * np.sin(mfield_dec)

                    event.simulation.shower.core_y = event_data['mc_core_y'][i_event].to(u.m) * np.cos(mfield_dec) \
                                                     - event_data['mc_core_x'][i_event].to(u.m) * np.sin(mfield_dec)

                yield event
                counter += 1

        return


class MarsCalibratedRun:
    """
    This class implements reading of the cosmic and pedestal events,
    and the monitoring data from a MAGIC calibrated subrun file.
    """

    def __init__(self, uproot_file):
        """
        Constructor of the class. Load the input uproot file and store
        the informaiton to the constructor variables.

        Parameters
        ----------
        uproot_file: uproot.reading.ReadOnlyDirectory
            A file opened by uproot via uproot.open(file_name)
        """

        self.input_file = os.path.abspath(uproot_file.file_path)

        run_info = self.parse_run_info(uproot_file)

        self.obs_id = run_info[0]
        self.tel_id = run_info[1]
        self.is_mc = run_info[2]

        # Load the input data
        calib_data = self._load_data(uproot_file)

        self.cosmic_events = calib_data['cosmic_events']
        self.pedestal_events = calib_data['pedestal_events']
        self.monitoring_data = calib_data['monitoring_data']

    @property
    def n_cosmic_events(self):
        return len(self.cosmic_events.get('trigger_pattern', []))

    @property
    def n_pedestal_events(self):
        return len(self.pedestal_events.get('trigger_pattern', []))

    @staticmethod
    def parse_run_info(uproot_file):
        """
        Parses the run info from the RunHeaders tree.

        Parameters
        ----------
        uproot_file: uproot.reading.ReadOnlyDirectory
            A file opened by uproot via uproot.open(file_name)

        Returns
        -------
        obs_id: int
            The run number of the file
        tel_id: int
            The telescope ID
        is_mc: Bool
            Flag to MC file
        """

        runheader_branches = [
            'MRawRunHeader.fRunNumber',
            'MRawRunHeader.fRunType',
            'MRawRunHeader.fTelescopeNumber',
        ]

        run_info = uproot_file['RunHeaders'].arrays(
            expressions=runheader_branches,
            library='np'
        )

        obs_id = int(run_info['MRawRunHeader.fRunNumber'][0])
        run_type = int(run_info['MRawRunHeader.fRunType'][0])
        tel_id = int(run_info['MRawRunHeader.fTelescopeNumber'][0])

        if np.isclose(run_type, mc_data_type):
            is_mc = True
        else:
            is_mc = False

        return obs_id, tel_id, is_mc

    def _load_data(self, uproot_file):
        """
        This method loads events and monitoring data from
        the input calibrated file and returns them as a dictionary.

        Parameters
        ----------
        uproot_file: uproot.reading.ReadOnlyDirectory
            A file opened by uproot via uproot.open(file_name)

        Returns
        -------
        event_data: dict
            A dictionary with the even properties,
            cosmic and pedestal events, and monitoring data
        """

        # Branches applicable for cosmic and pedestal events:
        common_branches = [
            'MCerPhotEvt.fPixels.fPhot',
            'MArrivalTime.fData',
            'MRawEvtHeader.fDAQEvtNumber',
            'MRawEvtHeader.fStereoEvtNumber',
            'MTriggerPattern.fPrescaled',
            'MTriggerPattern.fSkipEvent',
        ]

        # Branches applicable for MC events:
        mc_branches = [
            'MMcEvt.fEnergy',
            'MMcEvt.fTheta',
            'MMcEvt.fPhi',
            'MMcEvt.fPartId',
            'MMcEvt.fZFirstInteraction',
            'MMcEvt.fCoreX',
            'MMcEvt.fCoreY',
        ]

        pointing_branches = [
            'MPointingPos.fZd',
            'MPointingPos.fAz',
            'MPointingPos.fRa',
            'MPointingPos.fDec',
            'MPointingPos.fDevZd',
            'MPointingPos.fDevAz',
            'MPointingPos.fDevHa',
            'MPointingPos.fDevDec',
        ]

        # Branches applicable for real data:
        timing_branches = [
            'MTime.fMjd',
            'MTime.fTime.fMilliSec',
            'MTime.fNanoSec',
        ]

        pedestal_branches = [
            'MTimePedestals.fMjd',
            'MTimePedestals.fTime.fMilliSec',
            'MTimePedestals.fNanoSec',
            'MPedPhotFundamental.fArray.fMean',
            'MPedPhotFundamental.fArray.fRms',
            'MPedPhotFromExtractor.fArray.fMean',
            'MPedPhotFromExtractor.fArray.fRms',
            'MPedPhotFromExtractorRndm.fArray.fMean',
            'MPedPhotFromExtractorRndm.fArray.fRms',
        ]

        calib_data = {
            'cosmic_events': dict(),
            'pedestal_events': dict(),
            'monitoring_data': dict(),
        }

        events_cut = dict()

<<<<<<< HEAD
        if self.is_mc:
            # Only cosmic events because MC doesn't contain pedestal events
            events_cut['cosmic_events'] = f'(MTriggerPattern.fPrescaled == {MC_STEREO_TRIGGER_PATTERN})' \
                                          ' & (MRawEvtHeader.fStereoEvtNumber != 0)'
        else:
            events_cut['cosmic_events'] = f'(MTriggerPattern.fPrescaled == {DATA_STEREO_TRIGGER_PATTERN})'
            events_cut['pedestal_events'] = f'(MTriggerPattern.fPrescaled == {PEDESTAL_TRIGGER_PATTERN})'
=======
        event_data["monitoring_data"]['BadpixelInfo'] = []
        event_data["monitoring_data"]['PedestalUnix'] = np.array([])
        event_data["monitoring_data"]['PedestalUnixRange'] = np.array([])
        event_data["monitoring_data"]['PedestalFundamental'] = dict()
        event_data["monitoring_data"]['PedestalFundamental']['Mean'] = []
        event_data["monitoring_data"]['PedestalFundamental']['Rms'] = []
        event_data["monitoring_data"]['PedestalFromExtractor'] = dict()
        event_data["monitoring_data"]['PedestalFromExtractor']['Mean'] = []
        event_data["monitoring_data"]['PedestalFromExtractor']['Rms'] = []
        event_data["monitoring_data"]['PedestalFromExtractorRndm'] = dict()
        event_data["monitoring_data"]['PedestalFromExtractorRndm']['Mean'] = []
        event_data["monitoring_data"]['PedestalFromExtractorRndm']['Rms'] = []
>>>>>>> 3c727899

        event_types = events_cut.keys()

        for event_type in event_types:

            # Reading the info common to cosmic and pedestal events:
            common_info = uproot_file['Events'].arrays(
                expressions=common_branches,
                cut=events_cut[event_type],
                library='np',
            )

            calib_data[event_type]['image'] = common_info['MCerPhotEvt.fPixels.fPhot']
            calib_data[event_type]['peak_time'] = common_info['MArrivalTime.fData']
            calib_data[event_type]['trigger_pattern'] = common_info['MTriggerPattern.fPrescaled']
            calib_data[event_type]['stereo_event_number'] = common_info['MRawEvtHeader.fStereoEvtNumber']

            if self.is_mc:

                # Reading the MC information:
                mc_info = uproot_file['Events'].arrays(
                    expressions=mc_branches,
                    cut=events_cut[event_type],
                    library='np',
                )

                # Note that the branch "MMcEvt.fPhi" is the angle between the directions
                # of the magnetic north and the angular momentum of the injected particle,
                # defined from -pi to pi (i.e., from -180 deg to 180 deg)

                calib_data[event_type]['mc_energy'] = u.Quantity(mc_info['MMcEvt.fEnergy'], u.GeV)
                calib_data[event_type]['mc_theta'] = u.Quantity(mc_info['MMcEvt.fTheta'], u.rad)
                calib_data[event_type]['mc_phi'] = u.Quantity(mc_info['MMcEvt.fPhi'], u.rad)
                calib_data[event_type]['mc_shower_primary_id'] = mc_info['MMcEvt.fPartId']
                calib_data[event_type]['mc_h_first_int'] = u.Quantity(mc_info['MMcEvt.fZFirstInteraction'], u.cm)
                calib_data[event_type]['mc_core_x'] = u.Quantity(mc_info['MMcEvt.fCoreX'], u.cm)
                calib_data[event_type]['mc_core_y'] = u.Quantity(mc_info['MMcEvt.fCoreY'], u.cm)

                # Reading the telescope pointing direction:
                pointing = uproot_file['Events'].arrays(
                    expressions=pointing_branches,
                    cut=events_cut[event_type],
                    library='np',
                )

                # ToDo: it seems the *.fDev* and *.fRa/fDec branches in the MC calibrated
                # file contain only zeros. If it is the case for all MC files, the following
                # calculation does not needed anymore and can be simply written.

                pointing_az = pointing['MPointingPos.fAz'] - pointing['MPointingPos.fDevAz']
                pointing_zd = pointing['MPointingPos.fZd'] - pointing['MPointingPos.fDevZd']

                # N.B. the positive sign here, as HA = local sidereal time - ra
                pointing_ra = (pointing['MPointingPos.fRa'] + pointing['MPointingPos.fDevHa']) * degrees_per_hour
                pointing_dec = pointing['MPointingPos.fDec'] - pointing['MPointingPos.fDevDec']

                calib_data[event_type]['pointing_az'] = u.Quantity(pointing_az, u.deg)
                calib_data[event_type]['pointing_zd'] = u.Quantity(pointing_zd, u.deg)
                calib_data[event_type]['pointing_ra'] = u.Quantity(pointing_ra, u.deg)
                calib_data[event_type]['pointing_dec'] = u.Quantity(pointing_dec, u.deg)

            else:
                # Reading the event timing information:
                timing_info = uproot_file['Events'].arrays(
                    expressions=timing_branches,
                    cut=events_cut[event_type],
                    library='np',
                )

                # In order to keep the precision of the timestamps, here the Decimal module is used.
                # At the later steps, the precise information can be extracted as follows:
                # calib_data[event_type]['time'].to_value(format='unix', subfmt='long')

                event_obs_day = Time(timing_info['MTime.fMjd'], format='mjd', scale='utc')
                event_obs_day = np.round(event_obs_day.unix)
                event_obs_day = np.array([Decimal(str(x)) for x in event_obs_day])

                event_millisec = np.round(timing_info['MTime.fTime.fMilliSec'] * msec2sec, 3)
                event_millisec = np.array([Decimal(str(x)) for x in event_millisec])

                event_nanosec = np.round(timing_info['MTime.fNanoSec'] * nsec2sec, 7)
                event_nanosec = np.array([Decimal(str(x)) for x in event_nanosec])

                event_time = event_obs_day + event_millisec + event_nanosec

                calib_data[event_type]['time'] = Time(event_time, format='unix', scale='utc')

<<<<<<< HEAD
        if not self.is_mc:

            # Reading the bad pixel info:
            as_dtype = uproot.interpretation.numerical.AsDtype(np.dtype('>i4'))
            as_jagged = uproot.interpretation.jagged.AsJagged(as_dtype)

            badpixel_info = uproot_file['RunHeaders']['MBadPixelsCam.fArray.fInfo'].array(as_jagged, library='np')[0]
=======
                pointing_zd = pointing['MPointingPos.fZd'] - \
                    pointing['MPointingPos.fDevZd']
                pointing_az = pointing['MPointingPos.fAz'] - \
                    pointing['MPointingPos.fDevAz']
                # N.B. the positive sign here, as HA = local sidereal time - ra
                pointing_ra = (pointing['MPointingPos.fRa'] +
                               pointing['MPointingPos.fDevHa']) * degrees_per_hour
                pointing_dec = pointing['MPointingPos.fDec'] - \
                    pointing['MPointingPos.fDevDec']

                event_data[event_type]['pointing_zd'] = np.concatenate(
                    (event_data[event_type]['pointing_zd'], pointing_zd))
                event_data[event_type]['pointing_az'] = np.concatenate(
                    (event_data[event_type]['pointing_az'], pointing_az))
                event_data[event_type]['pointing_ra'] = np.concatenate(
                    (event_data[event_type]['pointing_ra'], pointing_ra))
                event_data[event_type]['pointing_dec'] = np.concatenate(
                    (event_data[event_type]['pointing_dec'], pointing_dec))

                mc_info = input_file['Events'].arrays(
                    expressions=mc_list,
                    cut=events_cut[event_type],
                    library="np"
                )
                # N.B.: For MC, there is only one subrun, so do not need to 'append'
                event_data[event_type]['true_energy'] = mc_info['MMcEvt.fEnergy']
                event_data[event_type]['true_zd'] = mc_info['MMcEvt.fTheta']
                event_data[event_type]['true_az'] = mc_info['MMcEvt.fPhi']
                event_data[event_type]['true_shower_primary_id'] = mc_info['MMcEvt.fPartId']
                event_data[event_type]['true_h_first_int'] = mc_info['MMcEvt.fZFirstInteraction']
                event_data[event_type]['true_core_x'] = mc_info['MMcEvt.fCoreX']
                event_data[event_type]['true_core_y'] = mc_info['MMcEvt.fCoreY']

            event_data[event_type]['image'] = np.concatenate(
                (event_data[event_type]['image'], charge))
            event_data[event_type]['pulse_time'] = np.concatenate(
                (event_data[event_type]['pulse_time'], arrival_time))
            event_data[event_type]['trigger_pattern'] = np.concatenate(
                (event_data[event_type]['trigger_pattern'], trigger_pattern))
            event_data[event_type]['stereo_event_number'] = np.concatenate(
                (event_data[event_type]['stereo_event_number'], stereo_event_number))

        if not is_mc:

            as_dtype = uproot.interpretation.numerical.AsDtype(np.dtype('>i4'))
            as_jagged = uproot.interpretation.jagged.AsJagged(as_dtype)

            badpixel_info = input_file['RunHeaders']['MBadPixelsCam.fArray.fInfo'].array(as_jagged, library='np')[0]
>>>>>>> 3c727899
            badpixel_info = badpixel_info.reshape((4, 1183), order='F')

            # now we have 4 axes:
            # 0st axis: empty (?)
            # 1st axis: Unsuitable pixels
            # 2nd axis: Uncalibrated pixels (says why pixel is unsuitable)
            # 3rd axis: Bad hardware pixels (says why pixel is unsuitable)
            # Each axis cointains a 32bit integer encoding more information about the specific problem
            # See MARS software, MBADPixelsPix.h for more information
<<<<<<< HEAD
            # Here we take the first axis:

            unsuitable_pix_bitinfo = badpixel_info[1]
            unsuitable_pix = np.zeros(len(unsuitable_pix_bitinfo), dtype=bool)

            for i_pix in range(len(unsuitable_pix_bitinfo)):
                unsuitable_pix[i_pix] = int('{:08b}'.format(unsuitable_pix_bitinfo[i_pix])[-2])

            calib_data['monitoring_data']['badpixel'] = unsuitable_pix

            # Try to read the Pedestals tree (soft fail if not present)
=======

            # Here we take the first axis:
            unsuitable_pix_bitinfo = badpixel_info[1][:n_camera_pixels]

            # extract unsuitable bit:
            unsuitable_pix = np.zeros(n_camera_pixels, dtype=bool)
            for i in range(n_camera_pixels):
                unsuitable_pix[i] = int('{:08b}'.format(unsuitable_pix_bitinfo[i])[-2])

            event_data["monitoring_data"]['BadpixelInfo'].append(unsuitable_pix)

        # try to read Pedestals tree (soft fail if not present)
>>>>>>> 3c727899
            try:
                pedestal_info = uproot_file['Pedestals'].arrays(
                    expressions=pedestal_branches,
                    library='np',
                )

                pedestal_obs_day = Time(pedestal_info['MTimePedestals.fMjd'], format='mjd', scale='utc')
                pedestal_obs_day = np.round(pedestal_obs_day.unix)
                pedestal_obs_day = np.array([Decimal(str(x)) for x in pedestal_obs_day])

                pedestal_millisec = np.round(pedestal_info['MTimePedestals.fTime.fMilliSec'] * msec2sec, 3)
                pedestal_millisec = np.array([Decimal(str(x)) for x in pedestal_millisec])

                pedestal_nanosec = np.round(pedestal_info['MTimePedestals.fNanoSec'] * nsec2sec, 7)
                pedestal_nanosec = np.array([Decimal(str(x)) for x in pedestal_nanosec])

<<<<<<< HEAD
                pedestal_sample_time = pedestal_obs_day + pedestal_millisec + pedestal_nanosec
=======
                pedestal_unix = pedestal_obs_day + pedestal_millisec + pedestal_nanosec

                event_data["monitoring_data"]['PedestalUnix'] = np.concatenate(
                    (event_data["monitoring_data"]['PedestalUnix'], pedestal_unix)
                )
>>>>>>> 3c727899

                calib_data['monitoring_data']['pedestal_sample_time'] = Time(
                    pedestal_sample_time, format='unix', scale='utc'
                )

                n_samples = len(pedestal_sample_time)

                calib_data['monitoring_data']['pedestal_fundamental'] = {
                    'mean': np.reshape(pedestal_info[f'MPedPhotFundamental.fArray.fMean'].tolist(), (n_samples, 1183)),
                    'rms': np.reshape(pedestal_info[f'MPedPhotFundamental.fArray.fRms'].tolist(), (n_samples, 1183)),
                }
                calib_data['monitoring_data']['pedestal_from_extractor'] = {
                    'mean': np.reshape(pedestal_info[f'MPedPhotFromExtractor.fArray.fMean'].tolist(), (n_samples, 1183)),
                    'rms': np.reshape(pedestal_info[f'MPedPhotFromExtractor.fArray.fRms'].tolist(), (n_samples, 1183)),
                }
                calib_data['monitoring_data']['pedestal_from_extractor_rndm'] = {
                    'mean': np.reshape(pedestal_info[f'MPedPhotFromExtractorRndm.fArray.fMean'].tolist(), (n_samples, 1183)),
                    'rms': np.reshape(pedestal_info[f'MPedPhotFromExtractorRndm.fArray.fRms'].tolist(), (n_samples, 1183)),
                }

                time_range = [event_data['pedestal_events']['unix'][0], event_data['pedestal_events']['unix'][-1]]
                event_data['monitoring_data']['PedestalUnixRange'] = np.concatenate(
                    (event_data['monitoring_data']['PedestalUnixRange'], time_range)
                )

            except KeyError:
<<<<<<< HEAD
                logger.warning('Pedestals tree is not present in the input file. Cleaning algorithm may fail.')
=======
                LOGGER.warning("Pedestals tree not present in file. Cleaning algorithm may fail.")

            # sort monitoring data:
            order = np.argsort(event_data["monitoring_data"]['PedestalUnix'])
            event_data["monitoring_data"]['PedestalUnix'] = event_data["monitoring_data"]['PedestalUnix'][order]

            for quantity in ['Mean', 'Rms']:
                event_data["monitoring_data"]['PedestalFundamental'][quantity] = np.array(
                    event_data["monitoring_data"]['PedestalFundamental'][quantity])
                event_data["monitoring_data"]['PedestalFromExtractor'][quantity] = np.array(
                    event_data["monitoring_data"]['PedestalFromExtractor'][quantity])
                event_data["monitoring_data"]['PedestalFromExtractorRndm'][quantity] = np.array(
                    event_data["monitoring_data"]['PedestalFromExtractorRndm'][quantity])

        if not is_mc:
            stereo_event_number = event_data["cosmics_stereo_events"]["stereo_event_number"]
>>>>>>> 3c727899

            # Check for bit flips in the stereo event ID:
            max_total_jumps = 100

            stereo_event_number = calib_data['cosmic_events']['stereo_event_number'].astype(int)
            number_difference = np.diff(stereo_event_number)

            indices_flip = np.where(number_difference < 0)[0]
            n_flips = len(indices_flip)

            if n_flips > 0:

                logger.warning(f'Warning: detected {n_flips} bitflips in file {self.file_name}')
                total_jumped_number = 0

                for i in indices_flip:

                    jumped_number = stereo_event_number[index] - stereo_event_number[i+1]
                    total_jumped_number += jumped_number

                    logger.warning(f'Jump of L3 number backward from {stereo_event_number[i]} to ' \
                                   f'{stereo_event_number[i+1]}; total jumped events so far: {total_jumped_number}')

                if total_jumped_number > max_total_jumps:
                    logger.warning(f'More than {max_total_jumps} in stereo trigger number; ' \
                                   f'you may have to match events by timestamp at a later stage.')

        return calib_data<|MERGE_RESOLUTION|>--- conflicted
+++ resolved
@@ -858,112 +858,6 @@
 
         return drive_data
 
-<<<<<<< HEAD
-=======
-    def _set_active_run(self, uproot_file):
-        """
-        This internal method sets the run that will be used for data loading.
-
-        Parameters
-        ----------
-        run_number: int
-            The run number to use.
-
-        Returns
-        -------
-        run: MarsRun
-            The run to use
-        """
-
-        run = dict()
-        run['read_events'] = 0
-        run["run_number"] = self.obs_ids[0]
-        if self.mars_datalevel == MARSDataLevel.CALIBRATED:
-            run['data'] = MarsCalibratedRun(uproot_file, self.is_simulation)
-
-        return run
-
-    def _get_badrmspixel_mask(self, data):
-        """
-        Fetch the bad RMS pixel mask for a given event.
-
-        Parameters
-        ----------
-        data: ArrayEventContainer
-            The event data
-
-        Returns
-        -------
-        badrmspixel_mask:
-        """
-
-        pedestal_level = 400
-        pedestal_level_variance = 4.5
-
-        tel_id = list(data.trigger.tel.keys())[0]
-
-        event_time = data.trigger.tel[tel_id].time.unix
-        pedestal_times = data.mon.tel[tel_id].pedestal.sample_time.unix
-
-        if np.all(pedestal_times > event_time):
-            index = 0
-        else:
-            index = np.where(pedestal_times <= event_time)[0][-1]
-
-        badrmspixels_mask = []
-        n_ped_types = len(data.mon.tel[tel_id].pedestal.charge_std)
-
-        for i_ped_type in range(n_ped_types):
-
-            charge_std = data.mon.tel[tel_id].pedestal.charge_std[i_ped_type][index]
-
-            pix_step1 = np.logical_and(
-                charge_std > 0,
-                charge_std < 200
-            )
-
-            mean_step1 = charge_std[pix_step1].mean()
-
-            if mean_step1 == 0:
-                badrmspixels_mask.append(np.zeros(len(charge_std), np.bool))
-                continue
-
-            pix_step2 = np.logical_and(
-                charge_std > 0.5 * mean_step1,
-                charge_std < 1.5 * mean_step1
-            )
-
-            n_pixels = np.count_nonzero(pix_step2)
-            mean_step2 = charge_std[pix_step2].mean()
-            var_step2 = np.mean(charge_std[pix_step2] ** 2)
-
-            if (n_pixels == 0) or (mean_step2 == 0):
-                badrmspixels_mask.append(np.zeros(len(charge_std), np.bool))
-                continue
-
-            lolim_step1 = mean_step1 / pedestal_level
-            uplim_step1 = mean_step1 * pedestal_level
-            lolim_step2 = mean_step2 - pedestal_level_variance * np.sqrt(var_step2 - mean_step2 ** 2)
-            uplim_step2 = mean_step2 + pedestal_level_variance * np.sqrt(var_step2 - mean_step2 ** 2)
-
-            badrmspix_step1 = np.logical_or(
-                charge_std < lolim_step1,
-                charge_std > uplim_step1
-            )
-
-            badrmspix_step2 = np.logical_or(
-                charge_std < lolim_step2,
-                charge_std > uplim_step2
-            )
-
-            badrmspixels_mask.append(
-                np.logical_or(badrmspix_step1, badrmspix_step2)
-            )
-
-        return badrmspixels_mask
-
-
->>>>>>> 3c727899
     @property
     def subarray(self):
         return self._subarray_info
@@ -1010,7 +904,7 @@
         if np.all(pedestal_times > event_time):
             index = 0
         else:
-            index = np.where(pedestal_times < event_time)[0][-1]
+            index = np.where(pedestal_times <= event_time)[0][-1]
 
         badrmspixels_mask = []
         n_ped_types = len(event.mon.tel[tel_id].pedestal.charge_std)
@@ -1146,7 +1040,6 @@
                 # Set pedestal info:
                 event.mon.tel[tel_id].pedestal.n_events = 500  # hardcoded number of pedestal events averaged over
 
-<<<<<<< HEAD
                 event.mon.tel[tel_id].pedestal.sample_time = Time(
                     monitoring_data['pedestal_sample_time'], format='unix', scale='utc'
                 )
@@ -1162,28 +1055,6 @@
                     monitoring_data['pedestal_from_extractor']['rms'][:,:n_pixels],
                     monitoring_data['pedestal_from_extractor_rndm']['rms'][:,:n_pixels],
                 ]
-=======
-                pedestal_info.sample_time = Time(
-                    monitoring_data[f'M{tel_id}']['PedestalUnix'], format='unix', scale='utc'
-                )
-
-                pedestal_info.n_events = 500  # hardcoded number of pedestal events averaged over
-
-                pedestal_info.charge_mean = []
-                pedestal_info.charge_mean.append(monitoring_data[f'M{tel_id}']['PedestalFundamental']['Mean'])
-                pedestal_info.charge_mean.append(monitoring_data[f'M{tel_id}']['PedestalFromExtractor']['Mean'])
-                pedestal_info.charge_mean.append(monitoring_data[f'M{tel_id}']['PedestalFromExtractorRndm']['Mean'])
-
-                pedestal_info.charge_std = []
-                pedestal_info.charge_std.append(monitoring_data[f'M{tel_id}']['PedestalFundamental']['Rms'])
-                pedestal_info.charge_std.append(monitoring_data[f'M{tel_id}']['PedestalFromExtractor']['Rms'])
-                pedestal_info.charge_std.append(monitoring_data[f'M{tel_id}']['PedestalFromExtractorRndm']['Rms'])
-
-                time_range = Time(monitoring_data[f'M{tel_id}']['PedestalUnixRange'], format='unix', scale='utc')
-
-                badpixel_info.sample_time_range = time_range
-                badpixel_info.hardware_failing_pixels = monitoring_data[f'M{tel_id}']['BadpixelInfo']
->>>>>>> 3c727899
 
                 # Set badpixel info
                 event.mon.tel[tel_id].pixel_status.hardware_failing_pixels = monitoring_data['badpixel'][:n_pixels]
@@ -1245,45 +1116,12 @@
                 event.trigger.tels_with_trigger = [tel_id, ]
 
                 if not self.is_simulation:
-
-<<<<<<< HEAD
                     event.trigger.time = event_data['time'][i_event]
                     event.trigger.tel[tel_id].time = event_data['time'][i_event]
-=======
-                    data.trigger.tel[tel_id] = TelescopeTriggerContainer(
-                        time=Time(
-                            event_data['unix'][event_i],
-                            format='unix',
-                            scale='utc'
-                        )
-                    )
-
-                    if not generate_pedestals:
-                        badrmspixels_mask = self._get_badrmspixel_mask(data)
-                        data.mon.tel[tel_id].pixel_status.pedestal_failing_pixels = badrmspixels_mask
-
-                # Event counter
-                data.count = counter
-                data.index.obs_id = obs_id
-                data.index.event_id = event_id
-
-                # Setting up the R0 container
-                data.r0.tel.clear()
-                data.r1.tel.clear()
-                data.dl0.tel.clear()
-                data.dl1.tel.clear()
-                data.pointing.tel.clear()
-
-                # Creating the telescope pointing container
-                pointing = PointingContainer()
-                pointing_tel = TelescopePointingContainer(
-                    azimuth=np.deg2rad(event_data['pointing_az'][event_i]) * u.rad,
-                    altitude=np.deg2rad(90 - event_data['pointing_zd'][event_i]) * u.rad,
-                )
->>>>>>> 3c727899
-
-                    badrmspixels_mask = self._get_badrmspixel_mask(event)
-                    event.mon.tel[tel_id].pixel_status.pedestal_failing_pixels = badrmspixels_mask
+
+                    if not self.generate_pedestals:
+                        badrmspixels_mask = self._get_badrmspixel_mask(event)
+                        event.mon.tel[tel_id].pixel_status.pedestal_failing_pixels = badrmspixels_mask
 
                 # Creating the telescope pointing container:
                 event.pointing.array_azimuth = event_data['pointing_az'][i_event].to(u.rad)
@@ -1485,7 +1323,6 @@
 
         events_cut = dict()
 
-<<<<<<< HEAD
         if self.is_mc:
             # Only cosmic events because MC doesn't contain pedestal events
             events_cut['cosmic_events'] = f'(MTriggerPattern.fPrescaled == {MC_STEREO_TRIGGER_PATTERN})' \
@@ -1493,20 +1330,6 @@
         else:
             events_cut['cosmic_events'] = f'(MTriggerPattern.fPrescaled == {DATA_STEREO_TRIGGER_PATTERN})'
             events_cut['pedestal_events'] = f'(MTriggerPattern.fPrescaled == {PEDESTAL_TRIGGER_PATTERN})'
-=======
-        event_data["monitoring_data"]['BadpixelInfo'] = []
-        event_data["monitoring_data"]['PedestalUnix'] = np.array([])
-        event_data["monitoring_data"]['PedestalUnixRange'] = np.array([])
-        event_data["monitoring_data"]['PedestalFundamental'] = dict()
-        event_data["monitoring_data"]['PedestalFundamental']['Mean'] = []
-        event_data["monitoring_data"]['PedestalFundamental']['Rms'] = []
-        event_data["monitoring_data"]['PedestalFromExtractor'] = dict()
-        event_data["monitoring_data"]['PedestalFromExtractor']['Mean'] = []
-        event_data["monitoring_data"]['PedestalFromExtractor']['Rms'] = []
-        event_data["monitoring_data"]['PedestalFromExtractorRndm'] = dict()
-        event_data["monitoring_data"]['PedestalFromExtractorRndm']['Mean'] = []
-        event_data["monitoring_data"]['PedestalFromExtractorRndm']['Rms'] = []
->>>>>>> 3c727899
 
         event_types = events_cut.keys()
 
@@ -1594,7 +1417,6 @@
 
                 calib_data[event_type]['time'] = Time(event_time, format='unix', scale='utc')
 
-<<<<<<< HEAD
         if not self.is_mc:
 
             # Reading the bad pixel info:
@@ -1602,56 +1424,6 @@
             as_jagged = uproot.interpretation.jagged.AsJagged(as_dtype)
 
             badpixel_info = uproot_file['RunHeaders']['MBadPixelsCam.fArray.fInfo'].array(as_jagged, library='np')[0]
-=======
-                pointing_zd = pointing['MPointingPos.fZd'] - \
-                    pointing['MPointingPos.fDevZd']
-                pointing_az = pointing['MPointingPos.fAz'] - \
-                    pointing['MPointingPos.fDevAz']
-                # N.B. the positive sign here, as HA = local sidereal time - ra
-                pointing_ra = (pointing['MPointingPos.fRa'] +
-                               pointing['MPointingPos.fDevHa']) * degrees_per_hour
-                pointing_dec = pointing['MPointingPos.fDec'] - \
-                    pointing['MPointingPos.fDevDec']
-
-                event_data[event_type]['pointing_zd'] = np.concatenate(
-                    (event_data[event_type]['pointing_zd'], pointing_zd))
-                event_data[event_type]['pointing_az'] = np.concatenate(
-                    (event_data[event_type]['pointing_az'], pointing_az))
-                event_data[event_type]['pointing_ra'] = np.concatenate(
-                    (event_data[event_type]['pointing_ra'], pointing_ra))
-                event_data[event_type]['pointing_dec'] = np.concatenate(
-                    (event_data[event_type]['pointing_dec'], pointing_dec))
-
-                mc_info = input_file['Events'].arrays(
-                    expressions=mc_list,
-                    cut=events_cut[event_type],
-                    library="np"
-                )
-                # N.B.: For MC, there is only one subrun, so do not need to 'append'
-                event_data[event_type]['true_energy'] = mc_info['MMcEvt.fEnergy']
-                event_data[event_type]['true_zd'] = mc_info['MMcEvt.fTheta']
-                event_data[event_type]['true_az'] = mc_info['MMcEvt.fPhi']
-                event_data[event_type]['true_shower_primary_id'] = mc_info['MMcEvt.fPartId']
-                event_data[event_type]['true_h_first_int'] = mc_info['MMcEvt.fZFirstInteraction']
-                event_data[event_type]['true_core_x'] = mc_info['MMcEvt.fCoreX']
-                event_data[event_type]['true_core_y'] = mc_info['MMcEvt.fCoreY']
-
-            event_data[event_type]['image'] = np.concatenate(
-                (event_data[event_type]['image'], charge))
-            event_data[event_type]['pulse_time'] = np.concatenate(
-                (event_data[event_type]['pulse_time'], arrival_time))
-            event_data[event_type]['trigger_pattern'] = np.concatenate(
-                (event_data[event_type]['trigger_pattern'], trigger_pattern))
-            event_data[event_type]['stereo_event_number'] = np.concatenate(
-                (event_data[event_type]['stereo_event_number'], stereo_event_number))
-
-        if not is_mc:
-
-            as_dtype = uproot.interpretation.numerical.AsDtype(np.dtype('>i4'))
-            as_jagged = uproot.interpretation.jagged.AsJagged(as_dtype)
-
-            badpixel_info = input_file['RunHeaders']['MBadPixelsCam.fArray.fInfo'].array(as_jagged, library='np')[0]
->>>>>>> 3c727899
             badpixel_info = badpixel_info.reshape((4, 1183), order='F')
 
             # now we have 4 axes:
@@ -1661,7 +1433,6 @@
             # 3rd axis: Bad hardware pixels (says why pixel is unsuitable)
             # Each axis cointains a 32bit integer encoding more information about the specific problem
             # See MARS software, MBADPixelsPix.h for more information
-<<<<<<< HEAD
             # Here we take the first axis:
 
             unsuitable_pix_bitinfo = badpixel_info[1]
@@ -1673,20 +1444,6 @@
             calib_data['monitoring_data']['badpixel'] = unsuitable_pix
 
             # Try to read the Pedestals tree (soft fail if not present)
-=======
-
-            # Here we take the first axis:
-            unsuitable_pix_bitinfo = badpixel_info[1][:n_camera_pixels]
-
-            # extract unsuitable bit:
-            unsuitable_pix = np.zeros(n_camera_pixels, dtype=bool)
-            for i in range(n_camera_pixels):
-                unsuitable_pix[i] = int('{:08b}'.format(unsuitable_pix_bitinfo[i])[-2])
-
-            event_data["monitoring_data"]['BadpixelInfo'].append(unsuitable_pix)
-
-        # try to read Pedestals tree (soft fail if not present)
->>>>>>> 3c727899
             try:
                 pedestal_info = uproot_file['Pedestals'].arrays(
                     expressions=pedestal_branches,
@@ -1703,15 +1460,7 @@
                 pedestal_nanosec = np.round(pedestal_info['MTimePedestals.fNanoSec'] * nsec2sec, 7)
                 pedestal_nanosec = np.array([Decimal(str(x)) for x in pedestal_nanosec])
 
-<<<<<<< HEAD
                 pedestal_sample_time = pedestal_obs_day + pedestal_millisec + pedestal_nanosec
-=======
-                pedestal_unix = pedestal_obs_day + pedestal_millisec + pedestal_nanosec
-
-                event_data["monitoring_data"]['PedestalUnix'] = np.concatenate(
-                    (event_data["monitoring_data"]['PedestalUnix'], pedestal_unix)
-                )
->>>>>>> 3c727899
 
                 calib_data['monitoring_data']['pedestal_sample_time'] = Time(
                     pedestal_sample_time, format='unix', scale='utc'
@@ -1732,32 +1481,8 @@
                     'rms': np.reshape(pedestal_info[f'MPedPhotFromExtractorRndm.fArray.fRms'].tolist(), (n_samples, 1183)),
                 }
 
-                time_range = [event_data['pedestal_events']['unix'][0], event_data['pedestal_events']['unix'][-1]]
-                event_data['monitoring_data']['PedestalUnixRange'] = np.concatenate(
-                    (event_data['monitoring_data']['PedestalUnixRange'], time_range)
-                )
-
             except KeyError:
-<<<<<<< HEAD
                 logger.warning('Pedestals tree is not present in the input file. Cleaning algorithm may fail.')
-=======
-                LOGGER.warning("Pedestals tree not present in file. Cleaning algorithm may fail.")
-
-            # sort monitoring data:
-            order = np.argsort(event_data["monitoring_data"]['PedestalUnix'])
-            event_data["monitoring_data"]['PedestalUnix'] = event_data["monitoring_data"]['PedestalUnix'][order]
-
-            for quantity in ['Mean', 'Rms']:
-                event_data["monitoring_data"]['PedestalFundamental'][quantity] = np.array(
-                    event_data["monitoring_data"]['PedestalFundamental'][quantity])
-                event_data["monitoring_data"]['PedestalFromExtractor'][quantity] = np.array(
-                    event_data["monitoring_data"]['PedestalFromExtractor'][quantity])
-                event_data["monitoring_data"]['PedestalFromExtractorRndm'][quantity] = np.array(
-                    event_data["monitoring_data"]['PedestalFromExtractorRndm'][quantity])
-
-        if not is_mc:
-            stereo_event_number = event_data["cosmics_stereo_events"]["stereo_event_number"]
->>>>>>> 3c727899
 
             # Check for bit flips in the stereo event ID:
             max_total_jumps = 100
