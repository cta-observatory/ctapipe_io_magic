--- conflicted
+++ resolved
@@ -5,22 +5,6 @@
 long_description_content_type = text/markdown
 author = Ievgen Vovk et al.
 author_email = Ievgen.Vovk@mpp.mpg.de
-<<<<<<< HEAD
-license = MIT
-url = https://github.com/cta-observatory/ctapipe_io_magic
-
-[flake8]
-exclude=
-  build,
-  docs,
-  .eggs
-max-line-length=90
-#ignore=W291,E303,W391,F403,F401,W503,W1202
-select = C,E,F,W,B,B950
-ignore = E501,W503,E203,W201
-per-file-ignores =
-    */__init__.py: F401, F403
-=======
 license = BSD 3-Clause
 
 project_urls =
@@ -77,5 +61,4 @@
 test = pytest
 
 [flake8]
-max-line-length = 88
->>>>>>> 0d7153d5
+max-line-length = 88